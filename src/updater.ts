import * as fs from 'fs';
import * as path from 'path';
import { EqualVersionError, ValueError } from './error';
import { BaseFetcher, Fetcher } from './fetcher';
import { Metadata, Targets } from './models';
import { TargetFile } from './models/file';
<<<<<<< HEAD
import { Fetcher } from './requestsFetcher';
import { TrustedMetadataSet } from './trusted_metadata_set';
import { Config, defaultConfig } from './utils/config';
=======
import { TrustedMetadataStore } from './store';
import { updaterConfig } from './utils/config';
>>>>>>> d4c8b849
import { MetadataKind } from './utils/types';

interface UpdaterOptions {
  metadataDir: string;
  metadataBaseUrl: string;
  targetDir?: string;
  targetBaseUrl?: string;
<<<<<<< HEAD
  fetcher?: FetcherInterface;
  config?: Config;
=======
  fetcher?: BaseFetcher;
>>>>>>> d4c8b849
}

interface Delegation {
  roleName: string;
  parentRoleName: string;
}

export class Updater {
  private dir: string;
  private metadataBaseUrl: string;
  private targetDir?: string;
  private targetBaseUrl?: string;
<<<<<<< HEAD
  private trustedSet: TrustedMetadataSet;
  private config: Config;
  private fetcher: FetcherInterface;
=======
  private trustedSet: TrustedMetadataStore;
  private config: typeof updaterConfig;
  private fetcher: BaseFetcher;
>>>>>>> d4c8b849

  constructor(options: UpdaterOptions) {
    const {
      metadataDir,
      metadataBaseUrl,
      targetDir,
      targetBaseUrl,
      fetcher,
      config,
    } = options;

    this.dir = metadataDir;
    this.metadataBaseUrl = metadataBaseUrl;

    this.targetDir = targetDir;
    this.targetBaseUrl = targetBaseUrl;

    const data = this.loadLocalMetadata(MetadataKind.Root);
<<<<<<< HEAD
    this.trustedSet = new TrustedMetadataSet(data);
=======
    this.trustedSet = new TrustedMetadataStore(data);
    this.config = updaterConfig;
>>>>>>> d4c8b849

    this.config = { ...defaultConfig, ...config };
    this.fetcher = fetcher || new Fetcher(this.config.fetchTimeout);
  }

  public async refresh() {
    await this.loadRoot();
    await this.loadTimestamp();
    await this.loadSnapshot();
    await this.loadTargets(MetadataKind.Targets, MetadataKind.Root);
  }

  private loadLocalMetadata(fileName: string): Buffer {
    const filePath = path.join(this.dir, `${fileName}.json`);
    return fs.readFileSync(filePath);
  }

  private async loadRoot() {
    // Load remote root metadata.
    // Sequentially load and persist on local disk every newer root metadata
    // version available on the remote.
    console.log('Loading root metadata');
    const rootVersion = this.trustedSet.root.signed.version;

    const lowerBound = rootVersion + 1;
    const upperBound = lowerBound + this.config.maxRootRotations;

    for (let version = lowerBound; version <= upperBound; version++) {
      const url = `${this.metadataBaseUrl}/${version}.root.json`;
      try {
        const bytesData = await this.fetcher.downloadBytes(
          url,
          this.config.rootMaxLength
        );
        this.trustedSet.updateRoot(bytesData);
        this.persistMetadata(MetadataKind.Root, bytesData);
      } catch (error) {
        console.log('error', error);
        break;
      }
    }

    console.log('--------------------------------');
  }

  private async loadTimestamp() {
    console.log('Loading timestamp metadata');

    // Load local and remote timestamp metadata
    try {
      const data = this.loadLocalMetadata(MetadataKind.Timestamp);
      this.trustedSet.updateTimestamp(data);
    } catch (error) {
      console.error('Cannot load local timestamp metadata');
    }

    //Load from remote (whether local load succeeded or not)
    const url = `${this.metadataBaseUrl}/timestamp.json`;
    const bytesData = await this.fetcher.downloadBytes(
      url,
      this.config.timestampMaxLength
    );

    try {
      this.trustedSet.updateTimestamp(bytesData);
    } catch (error) {
      // If new timestamp version is same as current, discardd the new one.
      // This is normal and should NOT raise an error.
      if (error instanceof EqualVersionError) {
        return;
      }

      // Re-raise any other error
      throw error;
    }

    this.persistMetadata(MetadataKind.Timestamp, bytesData);
    console.log('--------------------------------');
  }

  private async loadSnapshot() {
    console.log('Loading snapshot metadata');
    //Load local (and if needed remote) snapshot metadata
    try {
      const data = this.loadLocalMetadata(MetadataKind.Snapshot);
      this.trustedSet.updateSnapshot(data, true);
      console.log('Local snapshot is valid: not downloading new one');
    } catch (error) {
      console.log('Local snapshot is invalid: downloading new one');
      if (!this.trustedSet.timestamp) {
        throw new ReferenceError('No timestamp metadata');
      }
      const snapshotMeta = this.trustedSet.timestamp.signed.snapshotMeta;

      const maxLength = snapshotMeta.length || this.config.snapshotMaxLength;

      const version = this.trustedSet.root.signed.consistentSnapshot
        ? snapshotMeta.version
        : undefined;

      const url = version
        ? `${this.metadataBaseUrl}/${version}.snapshot.json`
        : `${this.metadataBaseUrl}/snapshot.json`;

      try {
        const bytesData = await this.fetcher.downloadBytes(url, maxLength);
        this.trustedSet.updateSnapshot(bytesData);
        this.persistMetadata(MetadataKind.Snapshot, bytesData);
      } catch (error) {
        console.log('error', error);
      }
    }
    console.log('--------------------------------');
  }

  private async loadTargets(
    role: string,
    parentRole: string
  ): Promise<Metadata<Targets> | undefined> {
    console.log(`Loading ${role} metadata`);

    if (this.trustedSet.getRole(role)) {
      return this.trustedSet.getRole(role);
    }

    try {
      const buffer = this.loadLocalMetadata(role);
      this.trustedSet.updateDelegatedTargets(buffer, role, parentRole);
      console.log('Local %s is valid: not downloading new one', role);
    } catch (error) {
      // Local 'role' does not exist or is invalid: update from remote
      console.log('Local %s is invalid: downloading new one', role);

      if (!this.trustedSet.snapshot) {
        throw new ReferenceError('No snapshot metadata');
      }

      const metaInfo = this.trustedSet.snapshot.signed.meta[`${role}.json`];

      // TODO: use length for fetching
      const maxLength = metaInfo.length || this.config.targetsMaxLength;

      const version = this.trustedSet.root.signed.consistentSnapshot
        ? metaInfo.version
        : undefined;

      const url = version
        ? `${this.metadataBaseUrl}/${version}.${role}.json`
        : `${this.metadataBaseUrl}/${role}.json`;

      try {
        const bytesData = await this.fetcher.downloadBytes(url, maxLength);
        this.trustedSet.updateDelegatedTargets(bytesData, role, parentRole);
        this.persistMetadata(role, bytesData);
      } catch (error) {
        console.log('error', error);
      }
    }
    console.log('--------------------------------');
    return this.trustedSet.getRole(role);
  }

  // Returns the TargetFile instance with information for the given target path.
  //
  // Implicitly calls refresh if it hasn't already been called.
  public async getTargetInfo(
    targetPath: string
  ): Promise<TargetFile | undefined> {
    if (!this.trustedSet.targets) {
      this.refresh();
    }
    return this.preorderDepthFirstWalk(targetPath);
  }

  private async preorderDepthFirstWalk(
    targetPath: string
  ): Promise<TargetFile | undefined> {
    // Interrogates the tree of target delegations in order of appearance
    // (which implicitly order trustworthiness), and returns the matching
    // target found in the most trusted role.

    // List of delegations to be interrogated. A (role, parent role) pair
    // is needed to load and verify the delegated targets metadata.
    const delegationsToVisit: Delegation[] = [
      {
        roleName: MetadataKind.Targets,
        parentRoleName: MetadataKind.Root,
      },
    ];
    const visitedRoleNames: Set<string> = new Set();

    // Preorder depth-first traversal of the graph of target delegations.
    while (
      visitedRoleNames.size <= this.config.maxDelegations &&
      delegationsToVisit.length > 0
    ) {
      //  Pop the role name from the top of the stack.
      // eslint-disable-next-line @typescript-eslint/no-non-null-assertion
      const { roleName, parentRoleName } = delegationsToVisit.pop()!;

      // Skip any visited current role to prevent cycles.
      if (visitedRoleNames.has(roleName)) {
        console.log('Skipping visited current role %s', roleName);
        continue;
      }

      // The metadata for 'role_name' must be downloaded/updated before
      // its targets, delegations, and child roles can be inspected.
      const targets = (await this.loadTargets(roleName, parentRoleName))
        ?.signed;
      if (!targets) {
        continue;
      }

      const target = targets.targets?.[targetPath];
      if (target) {
        console.log('Found target %s in role %s', targetPath, roleName);
        return target;
      }

      // After preorder check, add current role to set of visited roles.
      visitedRoleNames.add(roleName);

      if (targets.delegations) {
        const childRolesToVisit: Delegation[] = [];

        // NOTE: This may be a slow operation if there are many delegated roles.
        const rolesForTarget = targets.delegations.rolesForTarget(targetPath);

        for (const { role: childName, terminating } of rolesForTarget) {
          console.log('Adding child role %s', childName);

          childRolesToVisit.push({
            roleName: childName,
            parentRoleName: roleName,
          });
          if (terminating) {
            console.log('Terminating delegation at %s', childName);
            delegationsToVisit.splice(0); // empty the array
            break;
          }
        }
        childRolesToVisit.reverse();
        delegationsToVisit.push(...childRolesToVisit);
      }
    }
    if (delegationsToVisit.length > 0) {
      console.log(
        '%d delegations left to visit but allowed at most %d delegations',
        delegationsToVisit.length,
        this.config.maxDelegations
      );
    }
  }

  public async findCachedTarget(
    targetInfo: TargetFile,
    filePath?: string
  ): Promise<string | undefined> {
    if (!filePath) {
      filePath = this.generateTargetPath(targetInfo);
    }

    try {
      const targetFile = fs.readFileSync(filePath);
      targetInfo.verify(targetFile);
      return filePath;
    } catch (error) {
      return;
    }
  }

  private generateTargetPath(targetInfo: TargetFile): string {
    if (!this.targetDir) {
      throw new ValueError('Target directory not set');
    }
    return path.join(this.targetDir, targetInfo.path);
  }

  public async downloadTarget(
    targetInfo: TargetFile,
    filePath?: string,
    targetBaseUrl?: string
  ): Promise<string> {
    if (!filePath) {
      filePath = this.generateTargetPath(targetInfo);
    }

    if (!targetBaseUrl) {
      if (!this.targetBaseUrl) {
        throw new ValueError('Target base URL not set');
      }
      targetBaseUrl = this.targetBaseUrl;
    }

    let targetFilePath = targetInfo.path;
    const consistentSnapshot = this.trustedSet.root.signed.consistentSnapshot;

    if (consistentSnapshot && this.config.prefixTargetsWithHash) {
      const hashes = Object.values(targetInfo.hashes);
      const basename = path.basename(targetFilePath);
      targetFilePath = `${hashes[0]}.${basename}`;
    }

    const url = `${targetBaseUrl}/${targetFilePath}`;
    const targetFile = await this.fetcher.downloadBytes(url, targetInfo.length);

    targetInfo.verify(targetFile);

    fs.writeFileSync(filePath, targetFile);

    return filePath;
  }

  private async persistMetadata(metaDataName: string, bytesData: Buffer) {
    try {
      const filePath = path.join(this.dir, `${metaDataName}.json`);
      fs.writeFileSync(filePath, bytesData.toString('utf8'));
    } catch (error) {
      console.error('persistMetadata error', error);
    }
  }
}<|MERGE_RESOLUTION|>--- conflicted
+++ resolved
@@ -4,14 +4,8 @@
 import { BaseFetcher, Fetcher } from './fetcher';
 import { Metadata, Targets } from './models';
 import { TargetFile } from './models/file';
-<<<<<<< HEAD
-import { Fetcher } from './requestsFetcher';
-import { TrustedMetadataSet } from './trusted_metadata_set';
+import { TrustedMetadataStore } from './store';
 import { Config, defaultConfig } from './utils/config';
-=======
-import { TrustedMetadataStore } from './store';
-import { updaterConfig } from './utils/config';
->>>>>>> d4c8b849
 import { MetadataKind } from './utils/types';
 
 interface UpdaterOptions {
@@ -19,12 +13,8 @@
   metadataBaseUrl: string;
   targetDir?: string;
   targetBaseUrl?: string;
-<<<<<<< HEAD
-  fetcher?: FetcherInterface;
+  fetcher?: BaseFetcher;
   config?: Config;
-=======
-  fetcher?: BaseFetcher;
->>>>>>> d4c8b849
 }
 
 interface Delegation {
@@ -37,15 +27,9 @@
   private metadataBaseUrl: string;
   private targetDir?: string;
   private targetBaseUrl?: string;
-<<<<<<< HEAD
-  private trustedSet: TrustedMetadataSet;
+  private trustedSet: TrustedMetadataStore;
   private config: Config;
-  private fetcher: FetcherInterface;
-=======
-  private trustedSet: TrustedMetadataStore;
-  private config: typeof updaterConfig;
   private fetcher: BaseFetcher;
->>>>>>> d4c8b849
 
   constructor(options: UpdaterOptions) {
     const {
@@ -64,13 +48,8 @@
     this.targetBaseUrl = targetBaseUrl;
 
     const data = this.loadLocalMetadata(MetadataKind.Root);
-<<<<<<< HEAD
-    this.trustedSet = new TrustedMetadataSet(data);
-=======
+
     this.trustedSet = new TrustedMetadataStore(data);
-    this.config = updaterConfig;
->>>>>>> d4c8b849
-
     this.config = { ...defaultConfig, ...config };
     this.fetcher = fetcher || new Fetcher(this.config.fetchTimeout);
   }
